// Copyright 2019-2023 The Inspektor Gadget authors
//
// Licensed under the Apache License, Version 2.0 (the "License");
// you may not use this file except in compliance with the License.
// You may obtain a copy of the License at
//
//     http://www.apache.org/licenses/LICENSE-2.0
//
// Unless required by applicable law or agreed to in writing, software
// distributed under the License is distributed on an "AS IS" BASIS,
// WITHOUT WARRANTIES OR CONDITIONS OF ANY KIND, either express or implied.
// See the License for the specific language governing permissions and
// limitations under the License.

package main

import (
	"fmt"
	"reflect"
	"strings"
	"testing"

	tracednsTypes "github.com/inspektor-gadget/inspektor-gadget/pkg/gadgets/trace/dns/types"

	. "github.com/inspektor-gadget/inspektor-gadget/integration"
)

func TestTraceDns(t *testing.T) {
	ns := GenerateTestNamespaceName("test-trace-dns")

	t.Parallel()

	// TODO: Handle it once we support getting container image name from docker
	isDockerRuntime := IsDockerRuntime(t)

	commandsPreTest := []*Command{
		CreateTestNamespaceCommand(ns),
		PodCommand("dnstester", *dnsTesterImage, ns, "", ""),
		WaitUntilPodReadyCommand(ns, "dnstester"),
	}

	RunTestSteps(commandsPreTest, t)
<<<<<<< HEAD
	dnsServer, err := GetTestPodIP(ns, "dnstester")
	if err != nil {
		t.Fatalf("failed to get dnsserver pod ip: %v", err)
	}

	nslookupCmds := []string{
		fmt.Sprintf("setuidgid 1000:1111 nslookup -type=a fake.test.com. %s", dnsServer),
		fmt.Sprintf("setuidgid 1000:1111 nslookup -type=aaaa fake.test.com. %s", dnsServer),
	}

	// Start the busybox pod so that we can get the IP address of the pod.
	commands := []*Command{
		BusyboxPodRepeatCommand(ns, strings.Join(nslookupCmds, " ; ")),
		WaitUntilTestPodReadyCommand(ns),
	}
	RunTestSteps(commands, t)
	busyBoxIP, err := GetTestPodIP(ns, "test-pod")
	if err != nil {
		t.Fatalf("failed to get busybox pod ip: %v", err)
	}
=======
	dnsServer := GetTestPodIP(t, ns, "dnstester")
>>>>>>> 3f92777d

	traceDNSCmd := &Command{
		Name:         "StartTraceDnsGadget",
		Cmd:          fmt.Sprintf("$KUBECTL_GADGET trace dns -n %s -o json", ns),
		StartAndStop: true,
		ValidateOutput: func(t *testing.T, output string) {
			expectedEntries := []*tracednsTypes.Event{
				{
					Event:      BuildBaseEvent(ns, WithContainerImageName("docker.io/library/busybox:latest", isDockerRuntime)),
					Comm:       "nslookup",
					Qr:         tracednsTypes.DNSPktTypeQuery,
					Nameserver: dnsServer,
					PktType:    "OUTGOING",
					DNSName:    "fake.test.com.",
					QType:      "A",
					Uid:        1000,
					Gid:        1111,
					Protocol:   "udp",
					DstPort:    53,
					SrcIP:      busyBoxIP,
				},
				{
					Event:      BuildBaseEvent(ns, WithContainerImageName("docker.io/library/busybox:latest", isDockerRuntime)),
					Comm:       "nslookup",
					Qr:         tracednsTypes.DNSPktTypeResponse,
					Nameserver: dnsServer,
					PktType:    "HOST",
					DNSName:    "fake.test.com.",
					QType:      "A",
					Rcode:      "NoError",
					Latency:    1,
					NumAnswers: 1,
					Addresses:  []string{"127.0.0.1"},
					Uid:        1000,
					Gid:        1111,
					Protocol:   "udp",
					SrcPort:    53,
					DstIP:      busyBoxIP,
				},
				{
					Event:      BuildBaseEvent(ns, WithContainerImageName("docker.io/library/busybox:latest", isDockerRuntime)),
					Comm:       "nslookup",
					Qr:         tracednsTypes.DNSPktTypeQuery,
					Nameserver: dnsServer,
					PktType:    "OUTGOING",
					DNSName:    "fake.test.com.",
					QType:      "AAAA",
					Uid:        1000,
					Gid:        1111,
					Protocol:   "udp",
					DstPort:    53,
					SrcIP:      busyBoxIP,
				},
				{
					Event:      BuildBaseEvent(ns, WithContainerImageName("docker.io/library/busybox:latest", isDockerRuntime)),
					Comm:       "nslookup",
					Qr:         tracednsTypes.DNSPktTypeResponse,
					Nameserver: dnsServer,
					PktType:    "HOST",
					DNSName:    "fake.test.com.",
					QType:      "AAAA",
					Rcode:      "NoError",
					Latency:    1,
					NumAnswers: 1,
					Addresses:  []string{"::1"},
					Uid:        1000,
					Gid:        1111,
					Protocol:   "udp",
					SrcPort:    53,
					DstIP:      busyBoxIP,
				},
			}

			normalize := func(e *tracednsTypes.Event) {
				e.Timestamp = 0
				e.ID = ""
				e.MountNsID = 0
				e.NetNsID = 0
				e.Pid = 0
				e.Tid = 0

				// Latency should be > 0 only for DNS responses.
				if e.Latency > 0 {
					e.Latency = 1
				}

				e.K8s.Node = ""
				// TODO: Verify container runtime and container name
				e.Runtime.RuntimeName = ""
				e.Runtime.ContainerName = ""
				e.Runtime.ContainerID = ""
			}

<<<<<<< HEAD
			compFn := func(a, b any) bool {
				x := a.(*tracednsTypes.Event)
				y := b.(*tracednsTypes.Event)
				return x.Comm == y.Comm &&
					x.Qr == y.Qr &&
					x.Nameserver == y.Nameserver &&
					x.PktType == y.PktType &&
					x.DNSName == y.DNSName &&
					x.QType == y.QType &&
					x.Rcode == y.Rcode &&
					x.Latency == y.Latency &&
					x.NumAnswers == y.NumAnswers &&
					reflect.DeepEqual(x.Addresses, y.Addresses) &&
					x.Uid == y.Uid &&
					x.Gid == y.Gid &&
					x.Protocol == y.Protocol &&
					((x.Qr == tracednsTypes.DNSPktTypeQuery &&
						x.DstPort == y.DstPort && x.SrcIP == y.SrcIP) ||
						(x.Qr == tracednsTypes.DNSPktTypeResponse &&
							x.SrcPort == y.SrcPort &&
							x.DstIP == y.DstIP))
			}
=======
			ExpectEntriesToMatch(t, output, normalize, expectedEntries...)
		},
	}
>>>>>>> 3f92777d

			return ExpectedEntriesToMatchCustom(output, normalize, compFn, expectedEntries...)
		},
	}

	// Start the trace gadget and verify the output.
	commands = []*Command{
		CreateTestNamespaceCommand(ns),
		traceDNSCmd,
		DeleteTestNamespaceCommand(ns),
	}

	RunTestSteps(commands, t, WithCbBeforeCleanup(PrintLogsFn(ns)))
}<|MERGE_RESOLUTION|>--- conflicted
+++ resolved
@@ -40,11 +40,7 @@
 	}
 
 	RunTestSteps(commandsPreTest, t)
-<<<<<<< HEAD
-	dnsServer, err := GetTestPodIP(ns, "dnstester")
-	if err != nil {
-		t.Fatalf("failed to get dnsserver pod ip: %v", err)
-	}
+	dnsServer := GetTestPodIP(t, ns, "dnstester")
 
 	nslookupCmds := []string{
 		fmt.Sprintf("setuidgid 1000:1111 nslookup -type=a fake.test.com. %s", dnsServer),
@@ -57,13 +53,7 @@
 		WaitUntilTestPodReadyCommand(ns),
 	}
 	RunTestSteps(commands, t)
-	busyBoxIP, err := GetTestPodIP(ns, "test-pod")
-	if err != nil {
-		t.Fatalf("failed to get busybox pod ip: %v", err)
-	}
-=======
-	dnsServer := GetTestPodIP(t, ns, "dnstester")
->>>>>>> 3f92777d
+	busyBoxIP := GetTestPodIP(t, ns, "test-pod")
 
 	traceDNSCmd := &Command{
 		Name:         "StartTraceDnsGadget",
@@ -157,7 +147,6 @@
 				e.Runtime.ContainerID = ""
 			}
 
-<<<<<<< HEAD
 			compFn := func(a, b any) bool {
 				x := a.(*tracednsTypes.Event)
 				y := b.(*tracednsTypes.Event)
@@ -180,13 +169,7 @@
 							x.SrcPort == y.SrcPort &&
 							x.DstIP == y.DstIP))
 			}
-=======
-			ExpectEntriesToMatch(t, output, normalize, expectedEntries...)
-		},
-	}
->>>>>>> 3f92777d
-
-			return ExpectedEntriesToMatchCustom(output, normalize, compFn, expectedEntries...)
+			ExpectedEntriesToMatchCustom(t, output, normalize, compFn, expectedEntries...)
 		},
 	}
 
